--- conflicted
+++ resolved
@@ -25,11 +25,7 @@
 };
 
 // Internal video reader thread
-<<<<<<< HEAD
-static void read_thread(std::shared_ptr<background_t> pbkd) {
-=======
 static void read_thread(background_t *pbkd) {
->>>>>>> 44f94f38
     if (pbkd->debug) fprintf(stderr, "background: thread start\n");
     auto last = std::chrono::steady_clock::now();
     auto next = last;
@@ -135,11 +131,7 @@
                 pbkd->frame = 2;    // unable to reset, so we're 2 frames in
             pbkd->video = true;
             pbkd->run = true;
-<<<<<<< HEAD
-            pbkd->thread = std::thread(read_thread, pbkd);
-=======
             pbkd->thread = std::thread(read_thread, pbkd.get());
->>>>>>> 44f94f38
         } else {
             // static image file, try loading..
             pbkd->cap.release();
